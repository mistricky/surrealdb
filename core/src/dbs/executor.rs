--- conflicted
+++ resolved
@@ -197,13 +197,9 @@
 		let mut buf: Vec<Response> = vec![];
 		// Initialise array of responses
 		let mut out: Vec<Response> = vec![];
-<<<<<<< HEAD
-=======
-		let mut live_queries: Vec<TrackedResult> = vec![];
 		// Do we fast-forward a transaction?
 		// Set to true when we encounter a return statement in a transaction
 		let mut ff_txn = false;
->>>>>>> 1baf7848
 		// Process all statements in query
 		for stm in qry.into_iter() {
 			// Log the statement

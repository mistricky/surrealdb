--- conflicted
+++ resolved
@@ -30,13 +30,9 @@
 WORKDIR /surrealdb
 ENTRYPOINT [ "cargo", "zigbuild" ]
 
-<<<<<<< HEAD
-RUN cargo build  --features storage-tikv --release --locked
-=======
 ###
 # Final Images
 ###
->>>>>>> 2f1450c6
 
 #
 # Production image (built on the CI environment)

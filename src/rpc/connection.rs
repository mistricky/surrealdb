use crate::cnf::{
	PKG_NAME, PKG_VERSION, WEBSOCKET_MAX_CONCURRENT_REQUESTS, WEBSOCKET_PING_FREQUENCY,
};
use crate::dbs::DB;
use crate::rpc::failure::Failure;
use crate::rpc::format::WsFormat;
use crate::rpc::response::{failure, IntoRpcResponse};
use crate::rpc::CONN_CLOSED_ERR;
use crate::telemetry;
use crate::telemetry::metrics::ws::RequestContext;
use crate::telemetry::traces::rpc::span_for_request;
use axum::extract::ws::{Message, WebSocket};
use futures_util::stream::{SplitSink, SplitStream};
use futures_util::{SinkExt, StreamExt};
use opentelemetry::trace::FutureExt;
use opentelemetry::Context as TelemetryContext;
use std::collections::BTreeMap;
use std::sync::Arc;
use surrealdb::channel::{self, Receiver, Sender};
use surrealdb::dbs::Session;
use surrealdb::kvs::Datastore;
use surrealdb::rpc::args::Take;
use surrealdb::rpc::format::Format;
use surrealdb::rpc::method::Method;
use surrealdb::rpc::RpcContext;
use surrealdb::rpc::{Data, RpcError};
use surrealdb::sql::Array;
use surrealdb::sql::Value;
use tokio::sync::{RwLock, Semaphore};
use tokio::task::JoinSet;
use tokio_util::sync::CancellationToken;
use tracing::Instrument;
use tracing::Span;
use uuid::Uuid;

use super::RpcState;

pub struct Connection {
	pub(crate) id: Uuid,
	pub(crate) format: Format,
	pub(crate) session: Session,
	pub(crate) vars: BTreeMap<String, Value>,
	pub(crate) limiter: Arc<Semaphore>,
	pub(crate) canceller: CancellationToken,
	pub(crate) channels: (Sender<Message>, Receiver<Message>),
	pub(crate) state: Arc<RpcState>,
}

impl Connection {
	/// Instantiate a new RPC
	pub fn new(
		state: Arc<RpcState>,
		id: Uuid,
		mut session: Session,
		format: Format,
	) -> Arc<RwLock<Connection>> {
		// Enable real-time mode
		session.rt = true;
		// Create and store the RPC connection
		Arc::new(RwLock::new(Connection {
			id,
			format,
			session,
			vars: BTreeMap::new(),
			limiter: Arc::new(Semaphore::new(*WEBSOCKET_MAX_CONCURRENT_REQUESTS)),
			canceller: CancellationToken::new(),
			channels: channel::bounded(*WEBSOCKET_MAX_CONCURRENT_REQUESTS),
			state,
		}))
	}

	/// Serve the RPC endpoint
	pub async fn serve(rpc: Arc<RwLock<Connection>>, ws: WebSocket) {
		// Get the WebSocket ID
<<<<<<< HEAD
		let id = rpc.read().await.id;
		// Log the succesful WebSocket connection
		trace!("WebSocket {} connected", id);
=======
		let rpc_lock = rpc.read().await;
		// Get the WebSocket ID
		let id = rpc_lock.id;
		let state = rpc_lock.state.clone();

>>>>>>> 1baf7848
		// Split the socket into sending and receiving streams
		let (sender, receiver) = ws.split();
		// Create an internal channel for sending and receiving
		let internal_sender = rpc_lock.channels.0.clone();
		let internal_receiver = rpc_lock.channels.1.clone();

		// drop the lock early so rpc is free to be written to.
		std::mem::drop(rpc_lock);

		if let Err(err) = telemetry::metrics::ws::on_connect() {
			error!("Error running metrics::ws::on_connect hook: {}", err);
		}

		// Add this WebSocket to the list
		state.web_sockets.write().await.insert(id, rpc.clone());

		// Spawn async tasks for the WebSocket
		let mut tasks = JoinSet::new();
		tasks.spawn(Self::ping(rpc.clone(), internal_sender.clone()));
		tasks.spawn(Self::read(rpc.clone(), receiver, internal_sender.clone()));
		tasks.spawn(Self::write(rpc.clone(), sender, internal_receiver.clone()));

		// Wait until all tasks finish
		while let Some(res) = tasks.join_next().await {
			if let Err(err) = res {
				error!("Error handling RPC connection: {}", err);
			}
		}

		internal_sender.close();

		trace!("WebSocket {} disconnected", id);

		// Remove this WebSocket from the list
		state.web_sockets.write().await.remove(&id);

		// Remove all live queries
		let mut gc = Vec::new();
		state.live_queries.write().await.retain(|key, value| {
			if value == &id {
				trace!("Removing live query: {}", key);
				gc.push(*key);
				return false;
			}
			true
		});

		if let Err(err) = DB.get().unwrap().delete_queries(gc).await {
			error!("Error handling RPC connection: {}", err);
		}

		if let Err(err) = telemetry::metrics::ws::on_disconnect() {
			error!("Error running metrics::ws::on_disconnect hook: {}", err);
		}
	}

	/// Send Ping messages to the client
	async fn ping(rpc: Arc<RwLock<Connection>>, internal_sender: Sender<Message>) {
		// Create the interval ticker
		let mut interval = tokio::time::interval(WEBSOCKET_PING_FREQUENCY);
		// Clone the WebSocket cancellation token
		let canceller = rpc.read().await.canceller.clone();
		// Loop, and listen for messages to write
		loop {
			tokio::select! {
				//
				biased;
				// Check if this has shutdown
				_ = canceller.cancelled() => break,
				// Send a regular ping message
				_ = interval.tick() => {
					// Create a new ping message
					let msg = Message::Ping(vec![]);
					// Close the connection if the message fails
					if internal_sender.send(msg).await.is_err() {
						// Cancel the WebSocket tasks
						rpc.read().await.canceller.cancel();
						// Exit out of the loop
						break;
					}
				},
			}
		}
	}

	/// Write messages to the client
	async fn write(
		rpc: Arc<RwLock<Connection>>,
		mut sender: SplitSink<WebSocket, Message>,
		mut internal_receiver: Receiver<Message>,
	) {
		// Clone the WebSocket cancellation token
		let canceller = rpc.read().await.canceller.clone();
		// Loop, and listen for messages to write
		loop {
			tokio::select! {
				//
				biased;
				// Check if this has shutdown
				_ = canceller.cancelled() => break,
				// Wait for the next message to send
				Some(res) = internal_receiver.next() => {
					// Send the message to the client
					if let Err(err) = sender.send(res).await {
						// Output any errors if not a close error
						if err.to_string() != CONN_CLOSED_ERR {
							debug!("WebSocket error: {:?}", err);
						}
						// Cancel the WebSocket tasks
						rpc.read().await.canceller.cancel();
						// Exit out of the loop
						break;
					}
				},
			}
		}
	}

	/// Read messages sent from the client
	async fn read(
		rpc: Arc<RwLock<Connection>>,
		mut receiver: SplitStream<WebSocket>,
		internal_sender: Sender<Message>,
	) {
		// Store spawned tasks so we can wait for them
		let mut tasks = JoinSet::new();
		// Clone the WebSocket cancellation token
		let canceller = rpc.read().await.canceller.clone();
		// Loop, and listen for messages to write
		loop {
			tokio::select! {
				//
				biased;
				// Check if this has shutdown
				_ = canceller.cancelled() => break,
				// Remove any completed tasks
				Some(out) = tasks.join_next() => match out {
					// The task completed successfully
					Ok(_) => continue,
					// There was an uncaught panic in the task
					Err(err) => {
						// There was an error with the task
						trace!("WebSocket request error: {:?}", err);
						// Cancel the WebSocket tasks
						rpc.read().await.canceller.cancel();
						// Exit out of the loop
						break;
					}
				},
				// Wait for the next received message
				Some(msg) = receiver.next() => match msg {
					// We've received a message from the client
					Ok(msg) => match msg {
						Message::Text(_) => {
							tasks.spawn(Connection::handle_message(rpc.clone(), msg, internal_sender.clone()));
						}
						Message::Binary(_) => {
							tasks.spawn(Connection::handle_message(rpc.clone(), msg, internal_sender.clone()));
						}
						Message::Close(_) => {
							// Respond with a close message
							if let Err(err) = internal_sender.send(Message::Close(None)).await {
								trace!("WebSocket error when replying to the Close frame: {:?}", err);
							};
							// Cancel the WebSocket tasks
							rpc.read().await.canceller.cancel();
							// Exit out of the loop
							break;
						}
						_ => {
							// Ignore everything else
						}
					},
					Err(err) => {
						// There was an error with the WebSocket
						trace!("WebSocket error: {:?}", err);
						// Cancel the WebSocket tasks
						rpc.read().await.canceller.cancel();
						// Exit out of the loop
						break;
					}
				}
			}
		}
		// Wait for all tasks to finish
		while let Some(res) = tasks.join_next().await {
			if let Err(err) = res {
				// There was an error with the task
				trace!("WebSocket request error: {:?}", err);
			}
		}
		// Abort all tasks
		tasks.shutdown().await;
	}

	/// Handle individual WebSocket messages
	async fn handle_message(rpc: Arc<RwLock<Connection>>, msg: Message, chn: Sender<Message>) {
		// Get the current output format
		let mut fmt = rpc.read().await.format;
		// Prepare Span and Otel context
		let span = span_for_request(&rpc.read().await.id);
		// Acquire concurrent request rate limiter
		let permit = rpc.read().await.limiter.clone().acquire_owned().await.unwrap();
		// Calculate the length of the message
		let len = match msg {
			Message::Text(ref msg) => {
				// If no format was specified, default to JSON
				if fmt.is_none() {
					fmt = Format::Json;
					rpc.write().await.format = fmt;
				}
				// Retrieve the length of the message
				msg.len()
			}
			Message::Binary(ref msg) => {
				// If no format was specified, default to Bincode
				if fmt.is_none() {
					fmt = Format::Bincode;
					rpc.write().await.format = fmt;
				}
				// Retrieve the length of the message
				msg.len()
			}
			_ => unreachable!(),
		};
		// Parse the request
		async move {
			let span = Span::current();
			let req_cx = RequestContext::default();
			let otel_cx = Arc::new(TelemetryContext::new().with_value(req_cx.clone()));
			// Parse the RPC request structure
			match fmt.req_ws(msg) {
				Ok(req) => {
					// Now that we know the method, we can update the span and create otel context
					span.record("rpc.method", &req.method);
					span.record("otel.name", format!("surrealdb.rpc/{}", req.method));
					span.record(
						"rpc.request_id",
						req.id.clone().map(Value::as_string).unwrap_or_default(),
					);
					let otel_cx = Arc::new(TelemetryContext::current_with_value(
						req_cx.with_method(&req.method).with_size(len),
					));
					// Process the message
					let res =
						Connection::process_message(rpc.clone(), &req.method, req.params).await;
					// Process the response
					res.into_response(req.id)
						.send(otel_cx.clone(), fmt, &chn)
						.with_context(otel_cx.as_ref().clone())
						.await
				}
				Err(err) => {
					// Process the response
					failure(None, err)
						.send(otel_cx.clone(), fmt, &chn)
						.with_context(otel_cx.as_ref().clone())
						.await
				}
			}
		}
		.instrument(span)
		.await;
		// Drop the rate limiter permit
		drop(permit);
	}

	pub async fn process_message(
		rpc: Arc<RwLock<Connection>>,
		method: &str,
		params: Array,
	) -> Result<Data, Failure> {
		debug!("Process RPC request");
		let method = Method::parse(method);
		if !method.is_valid() {
			return Err(Failure::METHOD_NOT_FOUND);
		}

		// if the write lock is a bottleneck then execute could be refactored into execute_mut and execute
		// rpc.write().await.execute(method, params).await.map_err(Into::into)
		match method.needs_mut() {
			true => rpc.write().await.execute(method, params).await.map_err(Into::into),
			false => rpc.read().await.execute_immut(method, params).await.map_err(Into::into),
		}
	}
}

impl RpcContext for Connection {
	fn kvs(&self) -> &Datastore {
		DB.get().unwrap()
	}

	fn session(&self) -> &Session {
		&self.session
	}

	fn session_mut(&mut self) -> &mut Session {
		&mut self.session
	}

	fn vars(&self) -> &BTreeMap<String, Value> {
		&self.vars
	}

	fn vars_mut(&mut self) -> &mut BTreeMap<String, Value> {
		&mut self.vars
	}

	fn version_data(&self) -> impl Into<Data> {
		format!("{PKG_NAME}-{}", *PKG_VERSION)
	}

	const LQ_SUPPORT: bool = true;

	async fn handle_live(&self, lqid: &Uuid) {
		self.state.live_queries.write().await.insert(*lqid, self.id);
		trace!("Registered live query {} on websocket {}", lqid, self.id);
	}

	async fn handle_kill(&self, lqid: &Uuid) {
		if let Some(id) = self.state.live_queries.write().await.remove(lqid) {
			trace!("Unregistered live query {} on websocket {}", lqid, id);
		}
	}

	// reimplimentaions

	async fn signup(&mut self, params: Array) -> Result<impl Into<Data>, RpcError> {
		let Ok(Value::Object(v)) = params.needs_one() else {
			return Err(RpcError::InvalidParams);
		};
		let out: Result<Value, RpcError> =
			surrealdb::iam::signup::signup(DB.get().unwrap(), &mut self.session, v)
				.await
				.map(Into::into)
				.map_err(Into::into);

		out
	}

	async fn signin(&mut self, params: Array) -> Result<impl Into<Data>, RpcError> {
		let Ok(Value::Object(v)) = params.needs_one() else {
			return Err(RpcError::InvalidParams);
		};
		let out: Result<Value, RpcError> =
			surrealdb::iam::signin::signin(DB.get().unwrap(), &mut self.session, v)
				.await
				.map(Into::into)
				.map_err(Into::into);
		out
	}

	async fn authenticate(&mut self, params: Array) -> Result<impl Into<Data>, RpcError> {
		let Ok(Value::Strand(token)) = params.needs_one() else {
			return Err(RpcError::InvalidParams);
		};
		surrealdb::iam::verify::token(DB.get().unwrap(), &mut self.session, &token.0).await?;
		Ok(Value::None)
	}
}<|MERGE_RESOLUTION|>--- conflicted
+++ resolved
@@ -71,25 +71,20 @@
 
 	/// Serve the RPC endpoint
 	pub async fn serve(rpc: Arc<RwLock<Connection>>, ws: WebSocket) {
-		// Get the WebSocket ID
-<<<<<<< HEAD
-		let id = rpc.read().await.id;
+		// Get the RPC lock
+		let rpc_lock = rpc.read().await;
+		// Get the WebSocket id
+		let id = rpc_lock.id;
+		// Get the WebSocket state
+		let state = rpc_lock.state.clone();
 		// Log the succesful WebSocket connection
 		trace!("WebSocket {} connected", id);
-=======
-		let rpc_lock = rpc.read().await;
-		// Get the WebSocket ID
-		let id = rpc_lock.id;
-		let state = rpc_lock.state.clone();
-
->>>>>>> 1baf7848
 		// Split the socket into sending and receiving streams
 		let (sender, receiver) = ws.split();
 		// Create an internal channel for sending and receiving
 		let internal_sender = rpc_lock.channels.0.clone();
 		let internal_receiver = rpc_lock.channels.1.clone();
-
-		// drop the lock early so rpc is free to be written to.
+		// Drop the lock early so rpc is free to be written to.
 		std::mem::drop(rpc_lock);
 
 		if let Err(err) = telemetry::metrics::ws::on_connect() {
